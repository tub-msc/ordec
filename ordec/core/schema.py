# SPDX-FileCopyrightText: 2025 ORDeC contributors
# SPDX-License-Identifier: Apache-2.0

from enum import Enum
import math
from functools import partial
from typing import NamedTuple
import re
from public import public

from .rational import R
from .geoprim import *
from .ordb import *
from .cell import Cell
from .constraints import MissingRect4, MissingVec2

@public
class PinType(Enum):
    In = 'in'
    Out = 'out'
    Inout = 'inout'

    def __repr__(self):
        return f'{self.__class__.__name__}.{self.name}'

@public
class GdsLayer(NamedTuple):
    layer: int
    data_type: int

@public
class RGBColor(NamedTuple):
    r: int
    g: int
    b: int

    def __str__(self):
        return f"#{self.r:02X}{self.g:02X}{self.b:02X}"

@public
def rgb_color(s) -> RGBColor:
    if not re.match("#[0-9a-fA-F]{6}", s):
        raise ValueError("rgb_color expects string like '#0012EF'.")
    return RGBColor(int(s[1:3], 16), int(s[3:5], 16), int(s[5:7], 16))

@public
class PathEndType(Enum):
    """Could also be named 'linecap'."""
    FLUSH = 0
    SQUARE = 2

@public
class RectDirection(Enum):
    VERTICAL = 0
    HORIZONTAL = 1

def coerce_tuple(target_type, tuple_length):
    def func(val):
        # Not using isinstance(val, tuple) here, since Vec2I/Vec2R is are
        # subclasses of tuple.
        if type(val) == tuple:
            if len(val) != tuple_length:
                raise ValueError(f"Expected tuple with {tuple_length} elements, got {val!r}.")
            return target_type(*val)
        return val
    return func

# Symbol
# ------

@public
class Symbol(SubgraphRoot):
    """A symbol of an individual cell."""
    outline = Attr(Rect4R, factory=coerce_tuple(Rect4R, 4))
    caption = Attr(str)
    cell = Attr(Cell)

    def portmap(self, **kwargs):
        def inserter_func(main, sgu, primary_nid):
            main_nid = main.set(symbol=self.subgraph).insert_into(sgu, primary_nid)
            for k, v in kwargs.items():
                SchemInstanceConn(ref=main_nid, here=v.nid, there=self[k].nid).insert_into(sgu, sgu.nid_generate())
            return main_nid
        return inserter_func

    def _repr_svg_(self):
        from ..render import render
        return render(self).svg().decode('ascii'), {'isolated': False}

    def webdata(self):
        from ..render import render
        return render(self).webdata()

@public
class Pin(Node):
    """
    Pins are single wire connections exposed through a symbol.
    """
    in_subgraphs = [Symbol]

    pintype = Attr(PinType, default=PinType.Inout)
    pos     = Attr(Vec2R, factory=coerce_tuple(Vec2R, 2))
    align   = Attr(D4, default=D4.R0)

class MixinPolygonalChain:
    def svg_path(self) -> str:
        """Returns SVG path string of polygon."""
        d = []
        vertices = self.vertices()
        x, y = vertices[0].tofloat()
        d.append(f"M{x} {y}")
        for point in vertices[1:-1]:
            x, y = point.tofloat()
            d.append(f"L{x} {y}")
        if vertices[-1] == vertices[0]:
            d.append("Z")
        else:
            x, y = vertices[-1].tofloat()
            d.append(f"L{x} {y}")
        return ' '.join(d)

class MixinClosedPolygon:
    def svg_path(self) -> str:
        """Returns SVG path string of polygon."""
        d = []
        vertices = self.vertices()
        x, y = vertices[0].tofloat()
        d.append(f"M{x} {y}")    
        for point in vertices[1:]:
            x, y = point.tofloat()
            d.append(f"L{x} {y}")
        d.append("Z")
        return ' '.join(d)


class GenericPoly(Node):
    in_subgraphs = [Symbol]

    def __new__(cls, vertices:list[Vec2R]=None, **kwargs):
        main = super().__new__(cls, **kwargs)
        if vertices is None:
            return main
        else:
            def inserter_func(sgu, primary_nid):
                main_nid = main.insert_into(sgu, primary_nid)
                for i, v in enumerate(vertices):
                    cls.vertex_cls(ref=main_nid, order=i, pos=v).insert_into(sgu, sgu.nid_generate())
                return main_nid
            return FuncInserter(inserter_func)

    def vertices(self) -> 'list[Vec2R | Vec2I]':
        polyvecs = self.subgraph.all(self.vertex_cls.ref_idx.query(self.nid))
        return [polyvec.pos for polyvec in polyvecs]

    def remove_node(self, sgu: 'SubgraphUpdater'):
        for vertex_nid in self.subgraph.all(self.vertex_cls.ref_idx.query(self.nid), wrap_cursor=False):
            sgu.remove_nid(vertex_nid)
        return super().remove_node(sgu)

class GenericPolyR(GenericPoly):
    """Base class for polygon or polygonal chain classes (rational numbers)."""

class GenericPolyI(GenericPoly):
    """Base class for polygon or polygonal chain classes (integer numbers)."""

@public
class SymbolPoly(GenericPolyR, MixinPolygonalChain):
    """A drawn polygonal chain in Symbol. For visual purposes only."""

@public
class SymbolArc(Node):
    """A drawn circle or circular segment in Symbol. For visual purposes only."""
    in_subgraphs = [Symbol]

    pos         = Attr(Vec2R, factory=coerce_tuple(Vec2R, 2)) #: Center point
    radius      = Attr(R) #: Radius of the arc.
    angle_start = Attr(R, default=R(0)) #: Must be less than angle_end and between -1 and 1, with -1 representing -360° and 1 representing 360°.
    angle_end   = Attr(R, default=R(1)) #:Must be greater than angle_start and between -1 and 1, with -1 representing -360° and 1 representing 360°.
    
    def svg_path(arc) -> str:
        """
        Returns string representation of arc suitable for
        "d" attribute of SVG <path>.
        """
        def vec2r_on_circle(radius: R, angle: R) -> Vec2R:
            return Vec2R(
                x = radius * math.cos(2 * math.pi * angle),
                y = radius * math.sin(2 * math.pi * angle)
                )

        d = []
        x, y = arc.pos.tofloat()
        r = float(arc.radius)
        d.append(f"M{x} {y}")
        if arc.angle_start == 0 and arc.angle_end == 1:
            d.append(f"m{r} 0")
            d.append(f"a {r} {r} 0 0 0 {-2*r} 0")
            d.append(f"a {r} {r} 0 0 0 {2*r} 0")
        else:
            start = vec2r_on_circle(arc.radius, arc.angle_start)
            end = vec2r_on_circle(arc.radius, arc.angle_end)
            rel_end = end - start
            s_x, s_y = start.tofloat()
            e_dx, e_dy = rel_end.tofloat()

            large_arc_flag = 0 # my understanding is this has no effect when x and y radius are identical.
            sweep_flag = 1
            d.append(f"m{s_x} {s_y}")
            d.append(f"a {r} {r} 0 {large_arc_flag} {sweep_flag} {e_dx} {e_dy}")
        return ' '.join(d)

# # Schematic
# # ---------

@public
class Schematic(SubgraphRoot):
    """A schematic of an individual cell."""
    symbol = SubgraphRef(Symbol)
    outline = Attr(Rect4R, factory=coerce_tuple(Rect4R, 4))
    cell = Attr(Cell)
    default_supply = LocalRef('Net', refcheck_custom=lambda val: issubclass(val, Net))
    default_ground = LocalRef('Net', refcheck_custom=lambda val: issubclass(val, Net))

    def _repr_svg_(self):
        from ..render import render
        return render(self).svg().decode('ascii'), {'isolated': False}

    def webdata(self):
        from ..render import render
        return render(self).webdata() 

@public
class Net(Node):
    in_subgraphs = [Schematic]
    pin = ExternalRef(Pin, of_subgraph=lambda c: c.root.symbol)

@public
class SchemPort(Node):
    """
    Port of a Schematic, corresponding to a Pin of the schematic's Symbol.
    """
    in_subgraphs = [Schematic]

    ref = LocalRef(Net, optional=False)
    ref_idx = Index(ref)
    pos = Attr(Vec2R, factory=coerce_tuple(Vec2R, 2))
    align = Attr(D4, default=D4.R0)

@public
class SchemWire(GenericPolyR, MixinPolygonalChain):
    """A drawn schematic wire representing an electrical connection."""
    in_subgraphs = [Schematic]

    ref = LocalRef(Net, optional=False)
    ref_idx = Index(ref)

@public
class SchemInstance(Node):
    """
    An instance of a Symbol in a Schematic (foundation for schematic hierarchy).
    """
    in_subgraphs = [Schematic]

    pos = Attr(Vec2R, factory=coerce_tuple(Vec2R, 2))
    orientation = Attr(D4, default=D4.R0)
    symbol = SubgraphRef(Symbol, optional=False)

    def __new__(cls, connect=None, **kwargs):
        main = super().__new__(cls, **kwargs)
        if connect is None:
            return main
        else:
            return FuncInserter(partial(connect, main))

    def loc_transform(self):
        return self.pos.transl() * self.orientation

    def conns(self):
        return self.subgraph.all(SchemInstanceConn.ref_idx.query(self.nid))

@public
class SchemInstanceConn(Node):
    """Maps one Pin of a SchemInstance to a Net of its Schematic."""
    in_subgraphs = [Schematic]

    ref = LocalRef(SchemInstance, optional=False)
    ref_idx = Index(ref)

    here = LocalRef(Net, optional=False)
    there = ExternalRef(Pin, of_subgraph=lambda c: c.ref.symbol, optional=False) # ExternalRef to Pin in SchemInstance.symbol

    ref_pin_idx = CombinedIndex([ref, there], unique=True)


class SchemInstanceUnresolvedCursor(tuple):
    """Cursor to go through connections of a unresolved schem instance"""
    def __repr__(self):
        return f"{type(self).__name__}{tuple.__repr__(self)}"

    def __eq__(self, other):
        return type(self) == type(other) and super().__eq__(other)

    def __getitem__(self, name):
        if isinstance(name, (int, str)):
            return self.__getattr__(name)
        else:
            return super().__getitem__(name)

    def __getattr__(self, name):
        return SchemInstanceUnresolvedCursor(self+(name,))

    def __wire_op__(self, here):
        conn = tuple.__getitem__(self, 0) % \
            SchemInstanceUnresolvedConn(here=here, there=self[1:])
        return conn
    
@public
class SchemInstanceUnresolved(Node):
<<<<<<< HEAD
    """A instance of a Symbol that is not determined yet."""

    class ParamWrapper:
        def __init__(self, inst):
            self._inst = inst

        def __setattr__(self, name, value):
            if name.startswith("_"):
                return super().__setattr__(name, value)
            self._inst % SchemInstanceUnresolvedParameter(name=name, value=value)

=======
    """An instance of a Symbol that is not determined yet."""
>>>>>>> 9a5c34b3
    in_subgraphs = [Schematic]

    pos = Attr(Vec2R, factory=coerce_tuple(Vec2R, 2))
    orientation = Attr(D4, default=D4.R0)

    resolver = Attr(object) # closure?

    @property
    def params(self):
        return self.ParamWrapper(self)

    def loc_transform(self):
        return self.pos.transl() * self.orientation

    def __getitem__(self, name):
        return self.__getattr__(name)

    def __getattr__(self, name):
        return SchemInstanceUnresolvedCursor((self, name))

@public
class SchemInstanceUnresolvedConn(Node):
    """Unresolved SchemInstanceConn."""
    in_subgraphs = [Schematic]

    ref = LocalRef(SchemInstanceUnresolved, optional=False)
    ref_idx = Index(ref)

    here = LocalRef(Net, optional=False)
    there = Attr(tuple, optional=False) #: Tuple of str or int = requested path in future symbol

@public
class SchemInstanceUnresolvedParameter(Node):
    in_subgraphs = [Schematic]

    ref = LocalRef(SchemInstanceUnresolved, optional=False)
    ref_idx = Index(ref)

    name = Attr(str, optional=False)
    value = Attr(object, optional=False) #: TODO - should be immutable.

@public
class SchemTapPoint(Node):
    """
    A schematic tap point for connecting points by label, typically visualized
    using the net's name.
    """
    in_subgraphs = [Schematic]

    ref = LocalRef(Net, optional=False)
    ref_idx = Index(ref)

    pos = Attr(Vec2R, factory=coerce_tuple(Vec2R, 2))
    align = Attr(D4, default=D4.R0)

    def loc_transform(self):
        return self.pos.transl() * self.align

@public
class SchemConnPoint(Node):
    """A schematic point to indicate a connection at a 3- or 4-way junction of wires."""
    in_subgraphs = [Schematic]
    ref = LocalRef(Net, optional=False)
    ref_idx = Index(ref)

    pos = Attr(Vec2R, factory=coerce_tuple(Vec2R, 2))

# Simulation hierarchy
# --------------------

@public
class SimType(Enum):
    DC = 'dc'
    TRAN = 'tran'
    AC = 'ac'

def parent_siminstance(c: Node) -> Node:
    while not isinstance(c, (SimInstance, SimHierarchy)):
        c = c.parent
    return c

@public
class SimHierarchy(SubgraphRoot):
    schematic = SubgraphRef(Schematic)
    cell = Attr(Cell)
    sim_type = Attr(SimType)
    time = Attr(tuple)
    freq = Attr(tuple)

    def _get_sim_data(self, voltage_attr, current_attr):
        """Helper to extract voltage and current data for different simulation types."""
        voltages = {}
        for sn in self.all(SimNet):
            if (voltage_val := getattr(sn, voltage_attr, None)) is not None:
                voltages[sn.full_path_str()] = voltage_val
        currents = {}
        for si in self.all(SimInstance):
            if (current_val := getattr(si, current_attr, None)) is not None:
                currents[si.full_path_str()] = current_val
        return voltages, currents

    def webdata(self):
        if self.sim_type == SimType.TRAN:
            voltages, currents = self._get_sim_data('trans_voltage', 'trans_current')
            return 'transim', {'time': self.time, 'voltages': voltages, 'currents': currents}
        elif self.sim_type == SimType.AC:
            voltages, currents = self._get_sim_data('ac_voltage', 'ac_current')
            return 'acsim', {'freq': self.freq, 'voltages': voltages, 'currents': currents}
        elif self.sim_type == SimType.DC:
            def fmt_float(val, unit):
                x=str(R(f"{val:.03e}"))+unit
                x=re.sub(r"([0-9])([a-zA-Z])", r"\1 \2", x)
                x=x.replace("u", "μ")
                x=re.sub(r"e([+-]?[0-9]+)", r"×10<sup>\1</sup>", x)
                return x

            dc_voltages = []
            for sn in self.all(SimNet):
                if sn.dc_voltage is None:
                    continue
                dc_voltages.append([sn.full_path_str(), fmt_float(sn.dc_voltage, "V")])
            dc_currents = []
            for si in self.all(SimInstance):
                if si.dc_current is None:
                    continue
                dc_currents.append([si.full_path_str(), fmt_float(si.dc_current, "A")])
            return 'dcsim', {'dc_voltages': dc_voltages, 'dc_currents': dc_currents}
        else:
            return 'nosim', {}

@public
class SimNet(Node):
    in_subgraphs = [SimHierarchy]
    trans_voltage = Attr(tuple)
    trans_current = Attr(tuple)
    ac_voltage = Attr(tuple)
    ac_current = Attr(tuple)
    dc_voltage = Attr(float)

    eref = ExternalRef(Net|Pin,
        of_subgraph=lambda c: parent_siminstance(c).schematic,
        optional=False,
        )

@public
class SimInstance(NonLeafNode):
    in_subgraphs = [SimHierarchy]
    trans_current = Attr(tuple)
    ac_current = Attr(tuple)
    dc_current = Attr(float)

    schematic = SubgraphRef(Symbol|Schematic,
        typecheck_custom=lambda v: isinstance(v, (Symbol, Schematic)),
        )
    eref = ExternalRef(SchemInstance,
        of_subgraph=lambda c: parent_siminstance(c.parent).schematic,
        optional=False,
        )

# LayerStack
# ----------

@public
class LayerStack(SubgraphRoot):
    cell = Attr(Cell)
    unit = Attr(R)

@public
class Layer(NonLeafNode):
    in_subgraphs = [LayerStack]
    gdslayer_text = Attr(GdsLayer)
    gdslayer_shapes = Attr(GdsLayer)

    style_fill = Attr(RGBColor)
    style_stroke = Attr(RGBColor)
    style_crossrect = Attr(bool, default=False)

    gdslayer_text_index = Index(gdslayer_text, unique=True)
    gdslayer_shapes_index = Index(gdslayer_shapes, unique=True)

    def inline_css(self):

         return f"fill:{self.style_fill};stroke:{self.style_stroke};"

# Layout
# ------

@public
class Layout(SubgraphRoot):
    cell = Attr(Cell)
    symbol = SubgraphRef(Symbol)
    ref_layers = SubgraphRef(LayerStack, optional=False)

    def webdata(self):
        from ..layout import webdata
        return webdata(self)
        #from ..render import render
        #return render(self).webdata()

@public
class LayoutLabel(Node):
    in_subgraphs = [Layout]

    layer = ExternalRef(Layer, of_subgraph=lambda c: c.root.ref_layers, optional=False)
    pos = ConstrainableAttr(Vec2I, factory=coerce_tuple(Vec2I, 2), placeholder=MissingVec2)
    text = Attr(str)

@public
class LayoutPoly(GenericPolyI, MixinClosedPolygon):
    """
    Simple (no self intersection, no holes) polygon with CCW orientation.
    (LayoutPoly cannot represent an open polygonal chain. Thus, the first and
    last vertex should not be identical.)

    At GDS import, the "simple" property is currently assumed, and CW polygons
    are flipped automatically to CCW orientation.
    """
    in_subgraphs = [Layout]

    layer = ExternalRef(Layer, of_subgraph=lambda c: c.root.ref_layers, optional=False)

@public
class LayoutPath(GenericPolyI, MixinPolygonalChain):
    """
    Layout path (polygonal chain with width).
    """
    in_subgraphs = [Layout]

    endtype = Attr(PathEndType, default=PathEndType.FLUSH, optional=False)
    width = Attr(int)
    layer = ExternalRef(Layer, of_subgraph=lambda c: c.root.ref_layers, optional=False)

@public
class LayoutRectPoly(GenericPolyI):
    """
    Compact rectilinear polygon. Each vertex is connected to its successor
    through two segments. The first segment in start_direction, the second
    segment perpendicular to the first. Each vertex has to differ in both x
    and y coordiante from its successor. The successor of the last vertex is the
    first vertex.

    This representation of a rectilinear polygon requires half the vertices as
    an equivalent LayoutPoly.

    One use case is for rectangles, which this class can represent using just
    two corner vertices.
    """
    in_subgraphs = [Layout]

    start_direction = Attr(RectDirection, default=RectDirection.HORIZONTAL)
    layer = ExternalRef(Layer, of_subgraph=lambda c: c.root.ref_layers, optional=False)

@public
class LayoutRectPath(GenericPolyI):
    """
    Compact rectilinear path. Each vertex is connected to its successor
    through two segments. The first segment in start_direction, the second
    segment perpendicular to the first. Each vertex has to differ in both x
    and y coordiante from its successor. The last vertex has no successor
    (i.e. open path).

    This representation of a rectilinear path requires half the vertices as
    an equivalent LayoutPath.
    """
    in_subgraphs = [Layout]

    start_direction = Attr(RectDirection, default=RectDirection.HORIZONTAL)
    endtype = Attr(PathEndType, default=PathEndType.FLUSH)
    width = Attr(int)
    layer = ExternalRef(Layer, of_subgraph=lambda c: c.root.ref_layers, optional=False)

@public
class LayoutRect(Node):
    """Layout rectangle."""
    in_subgraphs = [Layout]

    layer = ExternalRef(Layer, of_subgraph=lambda c: c.root.ref_layers, optional=False)
    rect = ConstrainableAttr(Rect4I, placeholder=MissingRect4, factory=coerce_tuple(Rect4I, 4))

@public
class LayoutInstanceSubcursor(tuple):
    """Cursor to go through layout instances, transforming coordinates."""
    def __repr__(self):
        return f"{type(self).__name__}{tuple.__repr__(self)}"

    def hierarchy(self):
        return tuple.__getitem__(self, slice(0, -1))

    def transform_stack(self):
        tran = TD4I()
        for inst in self.hierarchy():
            tran *= inst.loc_transform()
        return tran

    def node(self):
        return tuple.__getitem__(self, -1)

    def __getitem__(self, name):
        inner_ret = self.node()[name]
        if isinstance(inner_ret, LayoutInstanceSubcursor):
            return LayoutInstanceSubcursor(self.hierarchy() + inner_ret)
        else:
            return LayoutInstanceSubcursor(self.hierarchy() + (inner_ret, ))

    @property
    def parent(self):
        node = self.node()

        if node == node.subgraph.root_cursor:
            hier = self.hierarchy()
            if len(hier) == 1:
                # Leave the subcursor if we are at the first hierarchy level:
                return hier[0]
            else:
                # Otherwise, just drop the last part of the hierarchy:
                return LayoutInstanceSubcursor(hier)
        else:
            return self.__getattr('parent')

    def __getattr__(self, name):
        inner_ret = getattr(self.node(), name)
        if isinstance(inner_ret, (Rect4I, Vec2I)):
            return self.transform_stack() * inner_ret
        elif isinstance(inner_ret, Node):
            return LayoutInstanceSubcursor(self.hierarchy() + (inner_ret, ))
        elif isinstance(inner_ret, LayoutInstanceSubcursor):
            return LayoutInstanceSubcursor(self.hierarchy() + inner_ret)
        else:
            return inner_ret


@public
class LayoutInstance(Node):
    """Hierarchical layout instance, equivalent to GDS SRef."""

    in_subgraphs = [Layout]

    pos = Attr(Vec2I, factory=coerce_tuple(Vec2I, 2))
    orientation = Attr(D4, default=D4.R0)
    ref = SubgraphRef(Layout, optional=False) #: Can be a Layout or a frame (which is also a Layout)...

    def subcursor(self):
        return LayoutInstanceSubcursor((self, self.ref))

    def __getitem__(self, name):
        return self.subcursor()[name]

    def __getattr__(self, name):
        return getattr(self.subcursor(), name)

    def loc_transform(self):
        return self.pos.transl() * self.orientation

@public
class LayoutInstanceArray(LayoutInstance):
    """Hierarchical layout instance array, equivalent to GDS ARef."""

    in_subgraphs = [Layout]

    cols = Attr(int)
    rows = Attr(int)

    vec_col = Attr(Vec2I, factory=coerce_tuple(Vec2I, 2))
    vec_row = Attr(Vec2I, factory=coerce_tuple(Vec2I, 2))

@public
class LayoutPin(Node):
    """
    A LayoutPin associates a particular shape with a Pin of the layout's symbol.
    The advantages to a plain LayoutLabel are: (a) the LayoutPin maintains a
    semantic connection to the symbol, and (b) the LayoutPin can be added to
    a non-pin layer, and a corresponding pin layer shape is created
    automatically by expand_pins (in write_gds or the web viewer).

    Currently, the associated shape must be a LayoutPoly, LayoutRectPoly or
    LayoutRect. LayoutPath or LayoutRectPath are not supported.
    """
    in_subgraphs = [Layout]

    ref = LocalRef(LayoutPoly|LayoutRectPoly|LayoutPath,
        refcheck_custom=lambda val: issubclass(val, (LayoutPoly, LayoutRectPoly, LayoutRect)),
        )
    pin = ExternalRef(Pin,
        of_subgraph=lambda c: c.root.symbol,
        optional=False,
        )

# Misc
# ----

@public
class PolyVec2R(Node):
    """One vertex of a Vec2R polygonal chain or polygon."""
    in_subgraphs = [Symbol, Schematic]
    ref    = LocalRef(GenericPolyR, optional=False)
    order   = Attr(int, optional=False) #: Order of the point in the polygonal chain
    pos     = Attr(Vec2R, optional=False, factory=coerce_tuple(Vec2R, 2))

    ref_idx = Index(ref, sortkey=lambda node: node.order)

@public
class PolyVec2I(Node):
    """One vertex of a Vec2I polygonal chain or polygon."""
    in_subgraphs = [Layout]
    ref    = LocalRef(GenericPolyI, optional=False)
    order   = Attr(int, optional=False) #: Order of the point in the polygonal chain
    pos     = Attr(Vec2I, optional=False, factory=coerce_tuple(Vec2I, 2))

    ref_idx = Index(ref, sortkey=lambda node: node.order)

GenericPolyR.vertex_cls = PolyVec2R
GenericPolyI.vertex_cls = PolyVec2I<|MERGE_RESOLUTION|>--- conflicted
+++ resolved
@@ -316,8 +316,7 @@
     
 @public
 class SchemInstanceUnresolved(Node):
-<<<<<<< HEAD
-    """A instance of a Symbol that is not determined yet."""
+    """An instance of a Symbol that is not determined yet."""
 
     class ParamWrapper:
         def __init__(self, inst):
@@ -328,9 +327,6 @@
                 return super().__setattr__(name, value)
             self._inst % SchemInstanceUnresolvedParameter(name=name, value=value)
 
-=======
-    """An instance of a Symbol that is not determined yet."""
->>>>>>> 9a5c34b3
     in_subgraphs = [Schematic]
 
     pos = Attr(Vec2R, factory=coerce_tuple(Vec2R, 2))
