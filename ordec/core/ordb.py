# SPDX-FileCopyrightText: 2025 ORDeC contributors
# SPDX-License-Identifier: Apache-2.0

from pyrsistent import pmap, pvector, pset, PMap, PVector, PSet
from typing import Callable, Iterable
from typing import NamedTuple
from types import NoneType
from dataclasses import dataclass, field
from abc import ABC, ABCMeta, abstractmethod
import bisect
import string
from public import public

@public
class OrdbException(Exception):
    """Base class for all ORDB custom exceptions."""
    pass

@public
class QueryException(OrdbException):
    """Raised when a query fails."""
    pass

@public
class ModelViolation(OrdbException):
    """Raised when a data integrity condition is violated, e.g.
    :class:`UniqueViolation`, :class:`DanglingLocalRef`."""
    pass

@public
class Inserter(ABC):
    __slots__=()
    @abstractmethod
    def insert_into(self, sgu: 'SubgraphUpdater', primary_nid: int):
        """
        Args:
            sgu: SubgraphUpdater for insertion.
            primary_nid: Hint about which node ID should be used to insert
                the primary (or only) node that is inserted. If more than one
                node is inserted by the inserter, sgu.nid_generate() is used
                to generate the further needed node IDs.
                (Note: An more beautiful solution might be something like:
                itertools.starmap(sgu.nid_generate, itertools.repeat(())) as the
                default value and itertools.chain(custom_primary_nid, 
                itertools.starmap(sgu.nid_generate, itertools.repeat(()))).
        """
        pass

@public
class FuncInserter(Inserter):
    __slots__=("insert_into",)
    def __init__(self, inserter_func):
        self.insert_into = inserter_func

class IndexKey(NamedTuple):
    index: 'Index'
    value: tuple|int

@public
class IndexQuery(NamedTuple):
    """Pass IndexQuery objects to :meth:`SubgraphRoot.all` or
    :meth:`SubgraphRoot.one` to run query on a specific subgraph."""
    index_key: IndexKey

class GenericIndex(ABC):
    @abstractmethod
    def index_add(self, sgu: 'SubgraphUpdater', node, nid):
        """This method must not fail on constraint violations!"""
        pass

    @abstractmethod
    def index_remove(self, sgu: 'SubgraphUpdater', node, nid):
        """This method must not fail on constraint violations!"""
        pass
    
    @abstractmethod
    def check_constraints(self, sgu: 'SubgraphUpdater', node, nid):
        pass

@public
@dataclass(frozen=True, eq=True)
class UniqueViolation(ModelViolation):
    """Exception raised when a unique constraint is violated."""
    index: GenericIndex #: :class:`GenericIndex` violating the unique constraint.
    value: tuple #: Value violating the unique constraint.

@public
@dataclass(frozen=True, eq=True)
class DanglingLocalRef(ModelViolation):
    """
    Exception raised when a :class:`LocalRef` attribute ends up referencing
    an inexistent nid.
    """
    nid: int

def must_be_type(t):
    if not isinstance(t, type):
        raise TypeError(f"{t} is not type.")

@public
class Attr:
    """
    Defines a node attribute of a primitive type such as string, int or Vec2R.

    Args:
        type: Defines the type of attribute values.
        default: Default attribute value.
        factory: Function applied to each value before assignment to attribute.
        typecheck_custom: If this argument is not provided, type checking
            is performed through isinstance(val, type). If it is provided,
            typecheck_custom is called with val instead of the default
            type check. This is for example used in NPath to support both int
            and str values.
        name (str): Name of the attribute.

    Attributes:
        indices (list[GenericIndex]): list of all indices associated with attribute
    """

    def __init__(self, type: type, default=None, optional: bool=True, factory: Callable=None, typecheck_custom: Callable=None):
        if typecheck_custom:
            self.typecheck = typecheck_custom
        else:
            must_be_type(type)
            self.typecheck = lambda val: isinstance(val, type)

        self.type = type
        self.default = default
        self.custom_factory = factory
        self.optional = optional
        self.indices = []
        self.name = None

    def factory(self, val):
        if val is None:
            val = self.default
        if self.custom_factory:
            val = self.custom_factory(val)
        if isinstance(val, Node):
            raise TypeError("Nodes can only be added to LocalRef, ExternalRef or SubgraphRef attributes.")

        if val is None:
            return val
            
        if not self.typecheck(val):
            raise TypeError(f"Incorrect type {type(val).__name__} for attribute.")
        
        return val
        
    def read_hook(self, value, cursor):
        return value

@public
class ConstrainableAttr(Attr):
    def __init__(self, type: type, placeholder, **kwargs):
        super().__init__(type, **kwargs)
        self.placeholder = placeholder
    def read_hook(self, value, cursor):
        if value is None:
            return self.placeholder(cursor, self)
        return value


@dataclass(frozen=True, eq=False)
class NodeTupleAttrDescriptor:
    ntype: type
    index: int
    name: str
    attr: Attr

    def is_nid(self):
        return isinstance(self.attr, LocalRef)

    def __get__(self, obj, owner=None):
        if obj is None: # for the class: return NodeAttrDescriptor object
            return self
        else: # for instances: return value of attribute
            assert owner == self.ntype.Tuple
            return obj[self.index]

    def __repr__(self):
        return f"NodeTupleAttrDescriptor({self.ntype.__name__}.{self.name})"

@dataclass(frozen=True, eq=False)
class NodeAttrDescriptor:
    """Like NodeTupleAttrDescriptor, but for the Node instead of the NodeTuple"""
    ntype: type
    index: int
    name: str
    attr: Attr

    def __get__(self, cursor, owner=None):
        if cursor is None: # for the class: return Attr object
            return self.attr
        else: # for instances: return value of attribute
            assert issubclass(owner, self.ntype)
            #return cursor.tuple[self.index]
            return self.attr.read_hook(cursor.tuple[self.index], cursor)

    def __set__(self, cursor, value):
        cursor.subgraph.update(cursor.tuple.set_index(self.index, value), cursor.nid)

    def __delete__(self, cursor):
        raise TypeError("Attributes cannot be deleted.")

@public
class LocalRef(Attr):
    """
    Defines a node attribute referencing a node within the same subgraph. The
    reference is internally stored as integer nid. The :class:`Node` interface
    hides the nid in two ways: On reading the LocalRef attribute, the Node
    object is returned instead of a nid. Node objects of the same subgraph can
    also be assigned directly to the attribute.

    Args:
        refs_ntype: The Node subclass that this reference points to.
        optional: Specifies whether the reference can be None.
    """

    def __init__(self, refs_ntype: type, optional: bool=True, refcheck_custom: Callable=None):
        super().__init__(type=int, optional=optional)
        self.refs_ntype = refs_ntype

        if refcheck_custom:
            self.refcheck = refcheck_custom
        else:
            must_be_type(refs_ntype)
            self.refcheck = lambda val: issubclass(val, refs_ntype)

        self.indices.append(LocalRefIndex(self))

    def factory(self, val: 'int|Node|NoneType'):
        if val is None:
            return val
        if isinstance(val, Node):
            val = val.nid
        if not isinstance(val, int):
            raise TypeError('Only int or Node (or None if optional) can be assigned to LocalRef.')
        return val

    def read_hook(self, value, cursor):
        if value is None:
            return value
        else:
            return cursor.subgraph.cursor_at(value)

@public
class SubgraphRef(Attr):
    """
    References another subgraph. Can serve as base reference for zero or more
    :class:`ordec.core.ordb.ExternalRef` attributes.

    Either a SubgraphRoot or a FrozenSubgraph can be assigned to a SubgraphRef.
    Reading a SubgraphRef always returns a SubgraphRoot object.

    The referenced subgraph must be frozen.

    Args:
        type: SubgraphRoot class of the referenced subgraph.
    """
    
    def read_hook(self, value, cursor):
        return value.root_cursor

    def factory(self, val: 'FrozenSubgraph|SubgraphRoot|NoneType'):
        if val is None:
            return val
        if isinstance(val, Node):
            val = val.subgraph

        if not isinstance(val, FrozenSubgraph):
            if isinstance(val, MutableSubgraph):
                raise TypeError('MutableSubgraph cannot be assigned to SubgraphRef (must be frozen).')
            else:
                raise TypeError('Only None, FrozenSubgraph or SubgraphRoot can be assigned to SubgraphRef.')

        if not self.typecheck(val.root_cursor):
            raise TypeError(f"Incorrect type {type(val.root_cursor).__name__} for SubgraphRef.")
        
        return val
@public
class ExternalRef(Attr):
    """
    References a node in another subgraph.

    Each ExternalRef is resolved using a corresponding SubgraphRef. The
    corresponding SubgraphRef can be an attribute of the same node or of
    another node. The of_subgraph argument defines which SubgraphRef corresponds
    to the ExternalRef.

    Warning: ExternalRefs are currently not typechecked in the way that
    LocalRefs are.

    Args:
        refs_ntype: The referenced node type.
        of_subgraph: Function receiving the current node as argument and
            returning the SubgraphRoot of the referenced subgraph by reading
            the SubgraphRef that corresponds to this instance of the
            ExternalRef.
        optional: Specifies whether the reference can be None.
    """

    def __init__(self, refs_ntype: type, of_subgraph: 'Callable[[Node], SubgraphRoot]', optional: bool = True):
        super().__init__(type=int, optional=optional)
        self.refs_ntype = refs_ntype
        self.of_subgraph = of_subgraph

    def read_hook(self, value, cursor):
        return self.of_subgraph(cursor).cursor_at(value)

    def factory(self, val: 'int|Node|NoneType'):
        if val is None:
            return
        if isinstance(val, Node):
            val = val.nid
        if not isinstance(val, int):
            raise TypeError('Only None, int or Node can be assigned to ExternalRef.')
        return val
            

@public
class Index(GenericIndex):
    def __init__(self, attr: Attr, unique:bool=False, sortkey: Callable=None):
        self.attr = attr
        self.unique = unique
        self.sortkey = sortkey
      
        attr.indices.append(self)

    def index_key(self, node, nid):
        val = node[node._attrdesc_by_attr[self.attr].index]
        if val is None:
            return None
        else:
            return IndexKey(self, val)

    def index_value(self, node, nid):
        return nid

    def index_add(self, sgu: 'SubgraphUpdater', node, nid):
        # This method must not fail on constraint violations!
        key = self.index_key(node, nid)
        if key is None:
            return
        value = self.index_value(node, nid)
        values = sgu.index.get(key, pvector())
        if self.sortkey:
            insert_at = bisect.bisect_left(values, self.sortkey(node),
                key = lambda nid_here: self.sortkey(sgu.nodes[nid_here]))
        else:
            insert_at = bisect.bisect_left(values, value)
        if insert_at == len(values):
            values = values.append(value)
        else:
            # TODO: This is probably inefficient with pyrsistent, but maybe we can make this case rare.
            values = values[:insert_at].append(value) + values[insert_at:]

        sgu.index = sgu.index.set(key, values)

    def index_remove(self, sgu: 'SubgraphUpdater', node, nid):
        # This method must not fail on constraint violations!
        key = self.index_key(node, nid)
        if key is None:
            return
        value = self.index_value(node, nid)
        values = sgu.index[key]
        values = values.remove(value)
        if len(values) > 0:
            sgu.index = sgu.index.set(key, values)
        else:
            sgu.index = sgu.index.remove(key)
    
    def check_constraints(self, sgu: 'SubgraphUpdater', node, nid):
        if self.unique:
            key = self.index_key(node, nid)
            if not key:
                return
            vals = sgu.index[key]
            if len(vals) > 1:
                raise UniqueViolation(self, key)
            else:
                assert vals == pvector((self.index_value(node, nid), ))

    def query(self, key) -> IndexQuery:
        """
        Returns IndexQuery object for equivalence query with key.
        """
        return IndexQuery(IndexKey(self, key))

@public
class CombinedIndex(Index):
    def __init__(self, attrs: list[Attr], unique:bool=False, sortkey: Callable=None):
        self.attrs = attrs
        self.unique = unique
        self.sortkey = sortkey
        for attr in self.attrs:
            attr.indices.append(self)

    def index_key(self, node, nid):
        return IndexKey(self, tuple((node[node._attrdesc_by_attr[a].index] for a in self.attrs)))

class NTypeIndex(Index):
    def __init__(self):
        self.sortkey = None

    def index_key(self, node, nid):
        return type(node)

    def index_value(self, node, nid):
        return nid

    def query(self, key):
        return IndexQuery(key)

class LocalRefIndex(Index):
    """
    LocalRefIndex is meant for integrity checking only. For lookups, use a separate fine-grained index.

    LocalRefIndex uses pset instead of pvector as its keys cannot be ordered meaningfully.
    """
    def index_key(self, node, nid):
        ref = node[node._attrdesc_by_attr[self.attr].index]
        if ref is None:
            return None
        else:
            return ref

    def index_value(self, node, nid):
        return IndexKey(self, nid)

    def index_add(self, sgu: 'SubgraphUpdater', node, nid):
        key = self.index_key(node, nid)
        if key is None:
            return
        value = self.index_value(node, nid)
        values = sgu.index.get(key, pset())
        values = values.add(value)
        sgu.index = sgu.index.set(key, values)

    def index_remove(self, sgu: 'SubgraphUpdater', node, nid):
        key = self.index_key(node, nid)
        if key is None:
            return
        value = self.index_value(node, nid)
        values = sgu.index[key]
        values = values.remove(value)
        if len(values) > 0:
            sgu.index = sgu.index.set(key, values)
        else:
            sgu.index = sgu.index.remove(key)

    def check_constraints(self, sgu: 'SubgraphUpdater', node, nid):
        attrdesc = node._attrdesc_by_attr[self.attr]
        ref = node[attrdesc.index]

        if  ref is None:
            # The optional check on which this assertion is based is in
            # LocalRef.factory.
            assert attrdesc.attr.optional
            return
        
        try:
            target = sgu.nodes[ref]
        except KeyError:
            raise DanglingLocalRef(ref) from None
        
        if not attrdesc.attr.refcheck(target._cursor_type):
            raise ModelViolation(f"LocalRef invalid reference {attrdesc.name}={ref} ({target._cursor_type.__name__}) in {node._cursor_type.__name__}(nid={nid}, ...)") from None

class NPathIndex(CombinedIndex):
    def check_constraints(self, sgu: 'SubgraphUpdater', node, nid):
        try:
            super().check_constraints(sgu, node, nid)
        except UniqueViolation:
            raise ModelViolation("Path exists") # TODO: Report actual path?

@public
class NodeTuple(tuple):
    """
    NodeTuples store the node data of a subgraph in :attr:`Subgraph.nodes`.
    It is recommended to acccess NodeTuples via the :class:`Node` interface.
    """

    __slots__ = ()

    def check_hashable(self):
        try:
            hash(self)
        except TypeError:
            raise TypeError("All attributes of NodeTuple must be hashable.")

    def __new__(cls, **kwargs):
        ret=super().__new__(cls, (ad.attr.factory(kwargs.pop(ad.name, None)) for ad in cls._layout))
        if len(kwargs) > 0:
            unknown_attrs = ', '.join(kwargs.keys())
            raise AttributeError(f"Unknown attributes provided: {unknown_attrs}")
        ret.check_hashable()
        return ret

    def vals_repr(self):
        return ', '.join([f"{ad.name}={self[ad.index]!r}" for ad in self._layout])

    def __repr__(self):
        return f"{type(self).__name__}({self.vals_repr()})"

    def set(self, **kwargs):
        # Bypasses NodeTuple.__new__:

        def ensure_hashable(x):
            hash(x) # Ensure new value is hashable.
            return x

        ret=super().__new__(
            type(self),
            (
                (ensure_hashable(ad.attr.factory(kwargs.pop(ad.name))) if ad.name in kwargs else prev)
                for ad, prev in zip(self._layout, tuple.__iter__(self))
            ),
        )

        if len(kwargs) > 0:
            unknown_attrs = ', '.join(kwargs.keys())
            raise AttributeError(f"Unknown attributes provided: {unknown_attrs}")

        return ret

    def set_byattr(self, attr, value):
        # Bypasses NodeTuple.__new__:

        found = False
        def ensure_hashable_and_found(x):
            hash(x) # Ensure new value is hashable.
            nonlocal found
            assert not found, "Attribute should not appear twice in _layout."
            found = True
            return x

        ret=super().__new__(
            type(self),
            (
                (ensure_hashable_and_found(ad.attr.factory(value)) if ad.attr == attr else prev)
                for ad, prev in zip(self._layout, tuple.__iter__(self))
            ),
        )

        if not found:
            raise OrdbException(f"Attribute not found: {attr}")
        
        return ret

    def set_index(self, idx, value):
        value = self._layout[idx].attr.factory(value)
        # Check only the updated value for hashability:
        try:
            hash(value)
        except TypeError:
            raise TypeError("All attributes of NodeTuple must be hashable.")
        ret = super().__new__(type(self), (value if i == idx else elem for i, elem in enumerate(tuple.__iter__(self))))
        return ret

    def __iter__(self):
        raise TypeError(f"{type(self).__name__} is not iterable")

    def translate_nids(self, nid_map):
        # Bypasses NodeTuple.__new__:
        ret=super().__new__(type(self), (nid_map[self[ad.index]] if ad.is_nid() and self[ad.index] is not None else self[ad.index] for ad in self._layout))
        return ret

    def index_add(self, sgu: 'SubgraphUpdater', nid):
        self.index_ntype.index_add(sgu, self, nid)
        for ns in self.indices:
            ns.index_add(sgu, self, nid)

    def index_remove(self, sgu: 'SubgraphUpdater', nid):
        self.index_ntype.index_remove(sgu, self, nid)
        for ns in self.indices:
            ns.index_remove(sgu, self, nid)

    def check_constraints(self, sgu: 'SubgraphUpdater', nid):
        for attrdesc, val in zip(self._layout, tuple.__iter__(self)):
            if val is None and not attrdesc.attr.optional:
                raise ModelViolation(f"{attrdesc.name!r} is not optional (but set to None).")

        for ns in self.indices:
            ns.check_constraints(sgu, self, nid)

    def insert_into(self, sgu, primary_nid):
        return sgu.add_single(self, primary_nid)

    def __eq__(self, other):
        return type(self)==type(other) and tuple.__eq__(self, other)

    def __ne__(self, other):
        return not self.__eq__(other)

    def __lt__(self, other):
        return NotImplemented

    def __le__(self, other):
        return NotImplemented

    def __gt__(self, other):
        return NotImplemented

    def __ge__(self, other):
        return NotImplemented

    def __hash__(self):
        return hash((type(self), tuple.__hash__(self)))

    index_ntype = NTypeIndex() #: Subgraph-wide index of nodes by their type (table)

# Register NodeTuple as virtual subclass of Inserter. Combining tuple and ABC seems like it could cause problems.
Inserter.register(NodeTuple)

class NodeMeta(type):
    @staticmethod
    def _collect_raw_attrs(d, bases):
        raw_attrs = {} # The order in raw_attrs defines the tuple layout later on.

        # First come inherited attributes:
        for b in bases:
            try:
                raw_attrs |= b._raw_attrs
            except AttributeError:
                pass

        # Then newly added attributes:
        for k, v in list(d.items()):
            if isinstance(v, Attr):
                raw_attrs[k] = v
                if v.name is None:
                    v.name = k
                else:
                    assert v.name == k
                del d[k] # Gets repopulated later.

        return raw_attrs

    def __new__(mcs, name, bases, attrs, build_node=True):
        attrs['__slots__'] = ()
        if build_node:
            raw_attrs = mcs._collect_raw_attrs(attrs, bases)
            # Populate special class attributes:
            attrs['_raw_attrs'] = raw_attrs
        return super(NodeMeta, mcs).__new__(mcs, name, bases, attrs)

    def __init__(cls, name, bases, attrs, build_node=True):
        if build_node:
            # Build descriptors from raw attributes:
            attrdesc_by_attr = {}
            attrdesc_by_name = {}
            nodetuple_dict = {'_raw_attrs': cls._raw_attrs, '__slots__':()}
            layout = []
            attrs.setdefault('__annotations__', {})
            #cls.__annotations__ = {}
            nt_indices = []

            for n, (k, v) in enumerate(cls._raw_attrs.items()):
                nt_ad = NodeTupleAttrDescriptor(ntype=cls, index=n, name=k, attr=v)
                nodetuple_dict[k] = nt_ad
                c_ad = NodeAttrDescriptor(ntype=cls, index=n, name=k, attr=v)
                setattr(cls, k, c_ad)
                cls.__annotations__[k] = v.type # Not so nice; for Sphinx.
                layout.append(nt_ad)
                attrdesc_by_attr[v] = nt_ad
                attrdesc_by_name[k] = nt_ad
                for ns in v.indices:
                    if ns not in nt_indices:
                        nt_indices.append(ns)

            nodetuple_dict['indices'] = nt_indices
            nodetuple_dict['_attrdesc_by_name'] = attrdesc_by_name
            nodetuple_dict['_attrdesc_by_attr'] = attrdesc_by_attr
            nodetuple_dict['_layout'] = layout
            nodetuple_dict['_cursor_type'] = cls
            cls.Tuple = type(name+'.Tuple', (NodeTuple,), nodetuple_dict)
            cls.Mutable = type(name+'.Mutable', (cls, MutableNode), {'__slots__':()}, build_node=False)
            cls.Frozen = type(name+'.Frozen', (cls, FrozenNode), {'__slots__':()}, build_node=False)

            # Not sure whether this is a good idea, but it is nice for the
            # inheritance diagrams in the docs.
            cls.Tuple.__module__ = cls.__module__
            cls.Mutable.__module__ = cls.__module__
            cls.Frozen.__module__ = cls.__module__

        return super().__init__(name, bases, attrs)

@public
class Node(tuple, metaclass=NodeMeta, build_node=False):
    """
    Subclass this class to define own node types (tables) for ORDB.

    Calling/instantiating a Node subclass X does not return an object of type
    X, but an object of type X.Tuple, which is a implicitly created subclass
    of :class:`NodeTuple`. A corresponding X object is only obtained when
    the the X.Tuple object is attached to a subgraph, for example using the
    modulo ('%') operator.

    Node objects provides a cursor-like access layer to the :class:`NodeTuple`
    objects that are stored within :class:`Subgraph` objects. They are 3-tuples
    (subgraph, nid, npath_nid).

    The hash() and == behviour of Node is implemented by tuple.__hash__ and
    tuple.__eq__. It relies on the hash() and == behavior of MutableSubgraph
    (for MutableNodes) or FrozenSubgraph (for FrozenNodes).
    """

    in_subgraphs = []

    @classmethod
    def raw_cursor(cls, subgraph: 'Subgraph', nid: int|NoneType, npath_nid: int|NoneType):
        return super().__new__(cls, (subgraph, nid, npath_nid))

    def __new__(self, **kwargs):
        return self.Tuple(**kwargs)

    @property
    def subgraph(self) -> 'Subgraph':
        """The subgraph of the selected node."""
        return super().__getitem__(0)

    @property
    def nid(self) -> int|NoneType:
        """The node ID (nid) of the selected node."""
        return super().__getitem__(1)

    @property
    def tuple(self) -> NodeTuple:
        """The node's raw NodeTuple stored in subgraph."""
        return self.subgraph.nodes[self.nid]

    @property
    def npath_nid(self) -> int|NoneType:
        """The nid of the NPath node matching the selected node."""    
        return super().__getitem__(2)

    @property
    def npath(self) -> 'NPath.Tuple':
        """The raw NPath.Tuple matching the selected node."""
        if self.npath_nid is None:
            return None
        else:
            return self.subgraph.nodes[self.npath_nid]

    def full_path_list(self) -> list[str|int]:
        """Hierarchial path of the selected node in NPath hierarchy as list."""
        if self.nid == 0:
            # Root node special case:
            return []
        if not self.npath_nid:
            raise TypeError("Requested path of cursor without NPath.")
        here = [self.npath.name]
        if self.npath.parent is None:
            return here
        else:
            return self.parent.full_path_list() + here

    def full_path_str(self) -> str:
        """Hierarchial path of the selected node in NPath hierarchy as string."""
        it = iter(self.full_path_list())
        try:
            first = next(it)
        except StopIteration:
            return "root_cursor" # TODO: This seems wrong.

        ret = []
        if not isinstance(first, str):
            raise TypeError("First element of full path must be a string.")
        ret.append(first)

        for elem in it:
            if isinstance(elem, int):
                ret.append(f'[{elem!r}]')
            elif isinstance(elem, str):
                ret.append(f".{elem}")
            else:
                raise TypeError("Path must only contain str and int.")

        return ''.join(ret)

    def __repr__(self):
        info = []
        if self.npath_nid is not None:
            info.append(f"path={self.full_path_str()}")
        if self.nid is not None:
            info.append(f"nid={self.nid}")
            info.append(self.tuple.vals_repr())

        return f"{type(self).__name__}({', '.join(info)})"

    @property
    def parent(self) -> 'Node':
        """Parent node of selected node in NPath hierarchy."""
        if self.npath is None:
            raise QueryException("Subgraph root has no parent.")
        if self.npath.parent is None:
            return self.subgraph.root_cursor
        else:
            npath_next_nid = self.npath.parent
            npath_next = self.subgraph.nodes[npath_next_nid]
            return self.subgraph.cursor_at(npath_next.ref, npath_next_nid)

    def update(self, **kwargs):
        """
        Each key, value argument pair updates the attribute key of the
        selected node to the provided value.
        """

        self.subgraph.update(self.tuple.set(**kwargs), self.nid)

    def update_byattr(self, attr: Attr, value):
        """
        Update single attribute to specified value.
        """

        self.subgraph.update(self.tuple.set_byattr(attr, value), self.nid)

    def remove(self):
        """Removes selected node from subgraph, including NPath if applicable."""
        with self.subgraph.updater() as sgu:
            if self.npath_nid is not None:
                sgu.remove_nid(self.npath_nid)
            self.remove_node(sgu)

    def remove_node(self, sgu: 'SubgraphUpdater'):
        """Removes selected node from subgraph, *exluding* potential NPath."""
        if self.nid is not None:
            sgu.remove_nid(self.nid)

    def replace(self, inserter: Inserter):
        """
        Replaces the current node with a one newly inserted by provided inserter,
        reusing the nid as primary_nid to the inserter. By reusing the nid,
        existing NPaths and LocalRefs should be left intact.
        """
        if self.npath_nid is not None:
            children = self.subgraph.all(NPath.idx_parent.query(self.npath_nid), wrap_cursor=False)
            if len(list(children)) > 0:
                raise OrdbException("Cannot replace non-leaf node that has children.")
                # TODO: This error should really be raised by NPath.idx_parent, and only in case
                # a non-leaf node is replaced by a leaf node.
                # Apart from that, there are other data inconsistencies that could currently
                # be introduced by replace() but that are not caught anywhere?!

        with self.subgraph.updater() as u:
            self.remove_node(u)
            new_nid = inserter.insert_into(u, self.nid)

    def __mod__(self, node: Inserter) -> 'Node':
        """
        Inserts node and sets 'ref' attribute of the inserted node to
        the nid of the selected node.
        """
        if isinstance(node, NodeTuple):
            # Simple case: just update the node before inserting:
            # This could also be done by the complex case below, so this is a performance optimization:
            nid_new = self.subgraph.add(node.set(ref=self.nid))
        else:
            # Complex case:
            def inserter_func(sgu, primary_nid):
                main_nid = node.insert_into(sgu, primary_nid)
                sgu.update(sgu.nodes[main_nid].set(ref=self.nid), main_nid)
                return main_nid
            nid_new = self.subgraph.add(FuncInserter(inserter_func))
        # Optimization: lookup_npath is disabled, because this newly added node has no NPath.
        return self.subgraph.cursor_at(nid_new, lookup_npath=False)

    @property
    def root(self) -> 'SubgraphRoot':
        """Returns SubgraphRoot of the selected subgraph."""
        return self.subgraph.root_cursor

    @property
    def mutable(self) -> bool:
        """Returns whether the selected subgraph is mutable."""
        raise TypeError("n.mutable is unavailable where n is not subclass of MutableNode or FrozenNode.")

    def __copy__(self) -> 'Self':
        return self # tuple is immutable (at shallow level), thus no copy needed.


@public
class NonLeafNode(Node, build_node=False):
    """
    NonLeafNodes differ from other Nodes in that they can have children
    in the NPath hierarchy.
    """

    # The attribute handlers wrap the item handlers:

    def __getattr__(self, k):
        # If attribute is not found, look for k as subpath:
        
        try:
            return self.__getitem__(k)
        except QueryException as e:
            # IPython needs an AttributeError here, else it does not use _repr_html_.
            raise AttributeError(*e.args) from None

    def __setattr__(self, k, v):
        try:
            # This triggers __set__ of descriptors such as NodeAttrDescriptor:
            # See https://stackoverflow.com/a/61550073 on why object is used instead of super().
            object.__setattr__(self, k, v)
        except AttributeError:
            # If this is unsuccessful (e.g. no such attribute), try to create a child node with k as NPath:
            self.__setitem__(k, v)

    def __delattr__(self, k):
        try:
            object.__delattr__(self, k)
        except AttributeError:
            # Try to delete child node:
            self.__delitem__(k)

    # The item handlers allow accessing children in the NPath hierarchy:

    def __setitem__(self, k, v):
        with self.subgraph.updater() as u:
<<<<<<< HEAD
            if v == PathNode.Tuple():
                # Create a new NPath without associated node.
                v_nid = None
            else:
                v_nid = v.insert_into(u)
=======
            v_nid = v.insert_into(u, u.nid_generate())
>>>>>>> 9a5c34b3
            self._mkpath_addnode(k, v_nid, u)

    def __getitem__(self, k):
        """Returns cursor to a subpath."""
        
        try:
            npath_next_nid = self.subgraph.one(NPath.idx_parent_name.query((self.npath_nid, k)), wrap_cursor=False)
        except QueryException:
            raise QueryException(f"Attribute or path {k!r} not found.") from None
        npath_next_ref = self.subgraph.nodes[npath_next_nid].ref
        return self.subgraph.cursor_at(npath_next_ref, npath_next_nid)

    def __delitem__(self, k):
        self.__getitem__(k).remove()

    def mkpath(self, k: str|int, ref=None):
        """
        Create empty NPath 'k' below selected node.

        The same action can be accomplished by assigning PathNode() as a new
        item or attribute of the NonLeafNode.
        """
        with self.subgraph.updater() as u:
            self._mkpath_addnode(k, ref, u)
            
    def _mkpath_addnode(self, k, ref, u: 'SubgraphUpdater'):
        """Creates NPath node below current cursor. NPath node is empty when ref=None."""
        if self.nid not in (None, 0):
            if self.npath_nid is None:
                raise OrdbException("Cannot add node at cursor without NPath.")
        NPath.Tuple(parent=self.npath_nid, name=k, ref=ref).insert_into(u, u.nid_generate())

@public
class FrozenNode(Node, build_node=False):
    """Auxiliary base class for auto-generated :attr:`Node.Frozen` classes."""
    @property
    def mutable(self):
        return False

@public
class MutableNode(Node, build_node=False):
    """Auxiliary base class for auto-generated :attr:`Node.Mutable` classes."""
    @property
    def mutable(self):
        return True

@public
class SubgraphRoot(NonLeafNode):
    """
    Each subgraph has a single SubgraphRoot node. The subclass of SubgraphRoot
    defines what kind of design data the subgraph represents.
    """

    def __new__(cls, **kwargs):
        # __new__ calls super().__new__ via SubgraphRoot.Tuple(), but wraps the result in a Subgraph object.
        sg = MutableSubgraph()
        with sg.updater() as u:
            u.add_single(cls.Tuple(**kwargs), nid=0) # SubgraphRoots always have nid = 0
        return sg.root_cursor

    def __mod__(self, node) -> Node:
        """
        Add node and return cursor at created node.

        This is a simpler version of Node.__mod__ that does not set the 'ref'
        attribute of the inserted node.
        """
        nid_new = self.subgraph.add(node)
        # Optimization: lookup_npath is disabled, because this newly added node has no NPath.
        return self.subgraph.cursor_at(nid_new, lookup_npath=False)

    # Convenience forwards to self.subgraph
    # -------------------------------------

    def updater(self) -> 'SubgraphUpdater':
        """Convenience wrapper for :meth:`Subgraph.updater`."""
        return SubgraphUpdater(self.subgraph)

    def cursor_at(self, *args, **kwargs) -> Node:
        """Convenience wrapper for :meth:`Subgraph.cursor_at`."""
        return self.subgraph.cursor_at(*args, **kwargs)

    def all(self, *args, **kwargs) -> Iterable[Node]:
        """Convenience wrapper for :meth:`Subgraph.all`."""
        return self.subgraph.all(*args, **kwargs)

    def one(self, *args, **kwargs) -> Node:
        """Convenience wrapper for :meth:`Subgraph.one`."""
        return self.subgraph.one(*args, **kwargs)

    def matches(self, other):
        """Convenience wrapper for :meth:`Subgraph.matches`."""
        if not isinstance(other, SubgraphRoot):
            return False
        assert other.nid == 0
        return self.subgraph.matches(other.subgraph)

    def freeze(self):
        """Convenience wrapper for :meth:`Subgraph.freeze`."""
        return self.subgraph.freeze().root_cursor

    def thaw(self):
        """Convenience wrapper for :meth:`Subgraph.thaw`."""
        return self.subgraph.thaw().root_cursor

    def mutable_copy(self):
        """Convenience wrapper for :meth:`Subgraph.mutable_copy`."""
        return self.subgraph.mutable_copy().root_cursor

    def tables(self, html=False) -> str:
        """Convenience wrapper for :meth:`Subgraph.tables`."""
        return self.subgraph.tables(html=html)

    def dump(self) -> str:
        """Convenience wrapper for :meth:`Subgraph.dump`."""
        return self.subgraph.dump()

    def copy(self) -> 'Self':
        """
        For convenience, SubgraphRoot.copy and SubgraphRoot.__copy__ copy the
        Subgraph itself (deep copy) and return the root cursor of the new
        subgraph.
        """
        return self.subgraph.copy().root_cursor

    def __copy__(self) -> 'Self':
        return self.copy()

    def webdata(self):
        return 'html', self.tables(html=True)

class SubgraphUpdater:
    """
    A SubgraphUpdater collects changes to a subgraph as a kind of
    transaction. The SubgraphUpdater is used in a 'with' context. When this
    context is exited, the current state of SubgraphUpdater is checked for
    consistency. When no problem is found, the MutableSubgraph from which the
    SubgraphUpdater was created is updated.
    """
    __slots__ = (
        'target_subgraph',
        'nodes',
        'index',
        'commit',
        'check_nids',
        'removed_nids',
        'valid',
        'nid_gen_counter',
        'nid_max_encountered',
    )

    def __init__(self, target_subgraph: 'Subgraph'):
        self.target_subgraph = target_subgraph
        self.valid = False

    def __enter__(self):
        #if not self.target_subgraph.mutable:
        #    raise OrdbException("Frozen Subgraph is immutable.")
        self.nid_gen_counter = self.target_subgraph.nid_alloc.start
        self.nid_max_encountered = self.target_subgraph.nid_alloc.start-1
        
        self.nodes = self.target_subgraph.nodes
        self.index = self.target_subgraph.index
        self.commit = True
        self.check_nids = {} # used as ordered set
        self.removed_nids = {} # used as ordered set
        self.valid = True
        return self

    def __exit__(self, exc_type, exc_value, traceback):
        if exc_type:
            self.commit = False
        if self.commit:
            if 0 not in self.nodes:
                raise ModelViolation("Missing root node (nid 0).")

            subgraph_root_cls = self.nodes[0]._cursor_type
            for nid in self.check_nids:
                if nid != 0:
                    permitted_in_subgraphs = self.nodes[nid]._cursor_type.in_subgraphs
                    if not any([issubclass(subgraph_root_cls, cls) for cls in permitted_in_subgraphs]):
                        raise ModelViolation(f"{self.nodes[nid]._cursor_type.__name__} is not permitted in subgraph {subgraph_root_cls.__name__}.")
                self.nodes[nid].check_constraints(self, nid)

            for nid in self.removed_nids:
                if nid in self.index:
                    raise DanglingLocalRef(nid)

            self.target_subgraph.mutate(self.nodes, self.index, range(self.nid_max_encountered+1, self.target_subgraph.nid_alloc.stop))

        self.valid = False

    def nid_generate(self):
        if self.nid_gen_counter not in self.target_subgraph.nid_alloc:
            raise OrdbException("nid allocation exhausted.")
        ret = self.nid_gen_counter
        self.nid_gen_counter += 1
        return ret

    def add_single(self, node: NodeTuple, nid: int, check_nid: bool=False) -> int:
        """
        Args:
            relaxed: Set to True to relax nid insertion order.
            check_nid: Check that requested nid is within nid_alloc of the
                targeted subgraph. This check must be disabled when replacing
                a node that already existed and was just deleted.
        Returns:
            nid of inserted node
        """
        if not self.valid:
            raise TypeError("Invalid SubgraphUpdater.")
        
        if not isinstance(node, NodeTuple):
            raise TypeError("node must be instance of NodeTuple.")

        if check_nid and nid not in self.target_subgraph.nid_alloc:
            raise OrdbException(f"selected nid {nid} is outside allocated {self.target_subgraph.nid_alloc}.")

        if nid in self.nodes:
            raise OrdbException("Duplicate nid.")

        self.nid_max_encountered = max(self.nid_max_encountered, nid)
        self.nid_gen_counter = max(self.nid_gen_counter, self.nid_max_encountered+1)

        node.index_add(self, nid) # Update metadata first.
        self.nodes = self.nodes.set(nid, node) # Then add node.
        self.check_nids[nid] = True # Mark node for deferred constraint check.
        # Remove from removed_nids, in case it was removed in same SubgraphUpdater and is now re-added:
        self.removed_nids.pop(nid, None)

        return nid

    def remove_nid(self, nid):
        if not self.valid:
            raise TypeError("Invalid SubgraphUpdater.")
        
        if nid == 0:
            raise OrdbException("Cannot delete SubgraphRoot (nid=0).")
        node = self.nodes[nid]
        
        node.index_remove(self, nid) # Update metadata first.
        self.nodes = self.nodes.remove(nid) # Then remove node.
        self.check_nids.pop(nid, None) # Skip constraint check for this node, if it was previously selected.
        self.removed_nids[nid] = True # Mark nid as removed.

    def update(self, node: NodeTuple, nid: int):
        if not self.valid:
            raise TypeError("Invalid SubgraphUpdater.")

        if nid not in self.nodes:
            raise KeyError(f"nid {nid} not found in {self}")
        self.nodes[nid].index_remove(self, nid)
        self.nodes = self.nodes.set(nid, node)
        node.index_add(self, nid)

        self.check_nids[nid] = True # Mark node for deferred constraint check.

@public
class Subgraph(ABC):
    # Using __slots__ to prevent accidental creation of 'stray' attributes.
    __slots__ = (
        '_nodes',
        '_index',
        '_nid_alloc',
        '_root_cursor',
    )

    # Non-mutating methods
    # --------------------

    def __repr__(self):
        return f"<{type(self).__name__} {id(self)} root={self.nodes[0]!r}, {len(self.nodes)} nodes>"

    def iter_tables(self):
        it = iter(self.node_dict('pretty').items())
        nid, node = next(it)
        cur_nodes = [(nid, node)]
        cur_ntype = type(node)
        for nid, node in it:
            if type(node) == cur_ntype:
                cur_nodes.append((nid, node))
            else:
                yield cur_ntype, cur_nodes
                cur_nodes = [(nid, node)]
                cur_ntype = type(node)
        yield cur_ntype, cur_nodes

    def tables(self, html=False) -> str:
        from tabulate import tabulate

        if html:
            ret = [f'<div class="ordb-table"><p><b>Subgraph {self.nodes[0]}:</b></p>']
        else:
            ret = [f'Subgraph {self.nodes[0]}:']

        for ntype, nodes in self.iter_tables():
            if issubclass(ntype._cursor_type, SubgraphRoot):
                continue
            if html:
                ret.append(f"<p><i>{ntype._cursor_type.__name__}</i>:</p>")
            else:
                ret.append(ntype._cursor_type.__name__)
            table = []
            for nid, node in nodes:
                table.append([nid]+[val for val in tuple.__iter__(node)])

            ret.append(tabulate(
                table,
                headers = ['nid']+[ad.name for ad in ntype._layout],
                tablefmt="html" if html else "github"
                ))
        if html:
            ret.append('</div>')
        return "\n".join(ret).replace('\n', '\n  ')

    def node_dict(self, mode='canonical') -> dict[int,NodeTuple]:
        """
        Returns an ordered dict of nodes (values) by their nids (keys).

        Args:
            mode: If 'canonical', the return dict is ordered by nid. If 'pretty',
                the return dict is ordered by node type and nid.
        """
        if mode == 'canonical':
            # sort by nid:
            sortkey = lambda item: item[0]
        elif mode == 'pretty':
            def sortkey_pretty(item):
                nid, node = item
                return (
                    not isinstance(node, SubgraphRoot), # 1. Sort SubgraphRoot to front.
                    type(node).__name__, # 2. Sort alphabetically by ntype name.
                    nid, # 3. Sort by nid
                )
            sortkey = sortkey_pretty
        else:
            raise ValueError("mode must be 'canonical' or 'pretty'")
        
        return {k: v for k, v in sorted(self.nodes.items(), key=sortkey)}

    def matches(self, other: 'Subgraph') -> bool:
        """
        Check whether two subgraphs match regardless of nid numbers. While the nids
        and LocalRefs are ignored, the nid order (i.e. insertion order) must match
        for equivalence.

        This operation is based on canonical node lists.

        TODO: It is not clear whether this function is needed at all. Furthermore,
        ExternalRefs are not handled.
        """
        if not isinstance(other, Subgraph):
            return False

        nd_self = self.node_dict()
        nd_other = other.node_dict()
        if len(nd_self) != len(nd_other):
            return False

        self_to_other_nid = {}
        for item_self, item_other in zip(nd_self.items(), nd_other.items()):
            nid_self, n_self = item_self
            nid_other, n_other = item_other
            if type(n_self) != type(n_other):
                return False
            self_to_other_nid[nid_self] = nid_other

        for item_self, item_other in zip(nd_self.items(), nd_other.items()):
            nid_self, n_self = item_self
            nid_other, n_other = item_other

            n_self_translated = n_self.translate_nids(self_to_other_nid)
            if n_self_translated != n_other:
                return False

        return True

    def internally_equal(self, other) -> bool:
        if not isinstance(other, Subgraph):
            raise TypeError("Expected Subgraph.")
        return (self.nodes == other.nodes) and (self.nid_alloc == other.nid_alloc)

    def dump(self) -> str:
        d = self.node_dict('canonical')
        return 'MutableSubgraph.load({\n' + ''.join([f'\t{k!r}: {v!r},\n' for k, v in d.items()]) + '})'

    def all(self, query: IndexQuery, wrap_cursor:bool=True) -> Iterable[Node|int]:
        """
        Run query and return all matching nodes.

        Args:
            query: Query to run.
            wrap_cursor: If True, Nodes are returned, else nid ints are returned.
        """
        if isinstance(query, type):
            assert issubclass(query, Node)
            query = NodeTuple.index_ntype.query(query.Tuple)
        try:
            nids = self.index[query.index_key]
        except KeyError:
            return ()
        else:
            if wrap_cursor:
                return (self.cursor_at(nid) for nid in nids)
            else:
                return nids

    def one(self, query: IndexQuery, wrap_cursor:bool=True) -> Node|int:
        """
        Wrapper for :meth:`Subgraph.all` returning exactly one node. If zero or
        more than one node are found, a :class:`QueryException` is raised.
        """
        def single(it):
            try:
                r = next(it)
            except StopIteration:
                raise QueryException("Query returned less than one element.")
            try:
                r = next(it)
            except StopIteration:
                return r
            else:
                raise QueryException("Query returned more than one element.")

        return single(iter(self.all(query, wrap_cursor)))

    def cursor_at(self, nid: int, npath_nid: NoneType|int=None, lookup_npath: bool=True):
        if nid is None:
            # NPath without node
            assert npath_nid is not None
            cursor_cls = PathNode
        else:
            cursor_cls = self.nodes[nid]._cursor_type
            if lookup_npath and npath_nid is None:
                try:
                    npath_nid = self.one(NPath.idx_path_of.query(nid), wrap_cursor=False)
                except QueryException:
                    pass
        if self.mutable:
            return cursor_cls.Mutable.raw_cursor(self, nid, npath_nid)
        else:
            return cursor_cls.Frozen.raw_cursor(self, nid, npath_nid)


    # The private _nodes, _index, _nid_alloc and _root_cursor are hidden behind
    # properties to prevent accidental mutation.

    @property
    def nodes(self) -> PMap:
        """A persistent mapping of nids to :class:`NodeTuple` instances."""
        return self._nodes

    @property
    def index(self) -> PMap:
        """A persistent mapping of index keys to index values."""
        return self._index

    @property
    def nid_alloc(self) -> range:
        """An allocation range from which new nids must be generated."""
        return self._nid_alloc

    @property
    def root_cursor(self) -> Node:
        """Root cursor pointing to subgraph root."""
        return self._root_cursor

    # Abstract methods
    # ----------------

    # We want the interfaces of our subclasses (FrozenSubgraph and MutableSubgraph)
    # to be as similar as possible.

    @property
    @abstractmethod
    def mutable(self) -> bool:
        """Returns True if Subgraph is mutable, False if frozen."""
        pass

    @abstractmethod
    def freeze(self) -> 'FrozenSubgraph':
        """Create :class:`FrozenSubgraph` from :class:`MutableSubgraph`.
        Future modifications of the original MutableSubgraph are not visible at
        the FrozenSubgraph."""
        pass

    @abstractmethod
    def thaw(self) -> 'MutableSubgraph':
        """Create :class:`MutableSubgraph` from :class:`FrozenSubgraph`.
        Future modifications of the MutableSubgraph are not visible at the
        original FrozenSubgraph."""
        pass

    @abstractmethod
    def mutable_copy(self) -> 'MutableSubgraph':
        """Create :class:`MutableSubgraph` copy.
        Future modifications of the MutableSubgraph are not visible at the
        original FrozenSubgraph."""
        pass

    @abstractmethod
    def copy(self) -> 'Self':
        """Returns a copy of the subgraph."""
        pass

    @abstractmethod
    def mutate(self, nodes, index, nid_alloc):
        """Low-level function used by :class:`SubgraphUpdater` to update
        state of :class:`MutableSubgraph`."""
        pass

    # Mutating methods, disabled for FrozenSubgraph via SubgraphUpdater
    # -----------------------------------------------------------------

    def updater(self) -> SubgraphUpdater:
        return SubgraphUpdater(self)

    def remove_nid(self, nid: int):
        with self.updater() as u:
            u.remove_nid(nid)

    def update(self, node: NodeTuple, nid: int) -> int:
        with self.updater() as u:
            u.update(node, nid)

    def add(self, node: Inserter) -> int:
        """Inserts node and returns nid."""
        with self.updater() as u:
            return node.insert_into(u, u.nid_generate())

@public
class FrozenSubgraph(Subgraph):
    """
    FrozenSubgraph has custom __hash__ and __eq__ methods, which treat subgraphs
    with the equal nodes and nid_alloc as equal. Thus, its hash() and ==
    behavior matches that of immutable types like tuple and str. 'index' is
    not checked for equivalence, as it should be equal by construction.
    """

    __slots__=()
    def __init__(self, subgraph):
        self._nodes= subgraph.nodes
        self._index = subgraph.index
        self._nid_alloc = subgraph.nid_alloc
        self._root_cursor = self.cursor_at(0)
    
    def __copy__(self) -> 'FrozenSubgraph':
        return self # Since FrozenSubgraph is immutable, copies are never needed?!

    def copy(self):
        return self # No need to copy frozen subgraph

    @property
    def mutable(self):
        return False

    def thaw(self) -> 'MutableSubgraph':
        """
        Create new mutable subgraph existing immutable subgraph.
        """
        ret = MutableSubgraph()
        ret.mutate(self.nodes, self.index, self.nid_alloc)
        return ret

    def mutable_copy(self):
        return self.thaw()

    def __eq__(self, other):
        if not isinstance(other, FrozenSubgraph):
            return False
        return (self.nodes == other.nodes) and (self.nid_alloc == other.nid_alloc)

    def __hash__(self):
        return hash((self.nodes, self.nid_alloc))

    def freeze(self) -> 'FrozenSubgraph':
        raise TypeError("Subgraph is already frozen.")

    def mutate(self, nodes, index, nid_alloc):
        raise TypeError("Unsupported operation on FrozenSubgraph.")

    def updater(self) -> SubgraphUpdater:
        # This is not really needed, as mutate will prevent mutation anyway,
        # but it will raise the error earlier.
        raise TypeError("Unsupported operation on FrozenSubgraph.")

@public
class MutableSubgraph(Subgraph):
    """
    MutableSubgraph does not override object.__eq__ and object.__hash__. Thus,
    hash() and == behavior is based purely on the id() / address of a
    MutableSubgraph. In contrast to the FrozenSubgraphs, a copy of a
    MutableSubgraph is not equal to the original and has a different hash.

    An alternative approach here would be to use the same __eq__ as
    FrozenSubgraph does. In this case, we would end up with with an unhashable
    type, which we can for example not use as key in dictionaries. We want
    MutableSubgraphs and MutableNodes (which reference MutableSubgraphs) to be
    hashable. Therefore, the default object behavior is the one that seems
    most sensible.

    To compare two MutableSubgraphs a and b for internal equivalence, either do
    a.freeze() == b.freeze() or subgraphs_match(a, b).
    """
    __slots__=()

    @property
    def mutable(self):
        return True

    def thaw(self) -> 'MutableSubgraph':
        raise TypeError("Subgraph is already mutable.")

    def mutable_copy(self):
        return self.copy()

    @classmethod
    def load(cls, nodes: dict[int,NodeTuple]):
        s = cls()
        with s.updater() as u:
            for nid, node in nodes.items():
                u.add_single(node=node, nid=nid)
        return s.root_cursor

    def __init__(self):
        self._nodes = pmap() # self._nodes is the one true location at which data within the Subgraph is recorded.
        self._index = pmap() # Combined index for fast lookups.
        self._root_cursor = None # Will be set in first call to mutate.
        self._nid_alloc = range(0, 2**32) # Invariant: All nids in the _nid_alloc range must be available (not present in _nodes)

    def mutate(self, nodes, index, nid_alloc):
        self._nodes = nodes
        self._index = index
        self._nid_alloc = nid_alloc
        if self._root_cursor is None:
            self._root_cursor = self.cursor_at(0)

    def __copy__(self) -> 'MutableSubgraph': # For Python's copy module
        # Alternative: return self.freeze().thaw(), but this might have disadvantages in the future (freeze as checkpoint).
        ret = MutableSubgraph()
        ret.mutate(self.nodes, self.index, self.nid_alloc)
        return ret

    def copy(self) -> 'MutableSubgraph':
        """
        Create new mutable subgraph from existing mutable subgraph.
        """
        return self.__copy__()

    def freeze(self):
        return FrozenSubgraph(self)

@public
class PathNode(NonLeafNode):
    """
    PathNode represents an empty path of a subgraph. Its selected nid is None,
    but it selects some path_nid.

    PathNode.Tuple has always length zero and is never inserted into a subgraph.
    """

@public
class NPath(Node):
    """
    NPath.Tuple is used to build a subgraph's path hierarchy. NPath itself
    (rather than NPath.Tuple) is never instantiated. Instead, reference an
    empty path (NPath with ref = None) use :class:`PathNode`. Non-empty
    paths (NPath.Tuple X with X.ref is not None) are referenced through the Node
    class correponding to X.ref.
    """
    @staticmethod
    def check_name(name: str|int):
        if isinstance(name, str):
            if (len(name) < 1) or (name[0] not in string.ascii_letters+'_'):
                raise ValueError("NPath name that is string must start with ASCII letter or underscore.")
            return name
        elif isinstance(name, int):
            return name
        else:
            raise TypeError("NPath name must be int or str.")

    @classmethod
    def raw_cursor(cls, subgraph: 'Subgraph', nid: int|NoneType, npath_nid: int|NoneType):
        raise TypeError("raw_cursor of NPath not supported. Use PathNode instead.")

    parent  = LocalRef('NPath', refcheck_custom=lambda val: issubclass(val, NPath))
    name    = Attr(str|int, factory=check_name,
        typecheck_custom=lambda val: isinstance(val, (str, int)))
    ref     = LocalRef(Node, refcheck_custom=lambda v: True)

    idx_parent = Index(parent)
    idx_parent_name = NPathIndex([parent, name], unique=True)
    idx_path_of = Index(ref, unique=True)

    in_subgraphs = [SubgraphRoot]<|MERGE_RESOLUTION|>--- conflicted
+++ resolved
@@ -918,15 +918,11 @@
 
     def __setitem__(self, k, v):
         with self.subgraph.updater() as u:
-<<<<<<< HEAD
             if v == PathNode.Tuple():
                 # Create a new NPath without associated node.
                 v_nid = None
             else:
-                v_nid = v.insert_into(u)
-=======
-            v_nid = v.insert_into(u, u.nid_generate())
->>>>>>> 9a5c34b3
+                v_nid = v.insert_into(u, u.nid_generate())
             self._mkpath_addnode(k, v_nid, u)
 
     def __getitem__(self, k):
