--- conflicted
+++ resolved
@@ -9,7 +9,6 @@
 import ast
 import importlib.resources
 
-<<<<<<< HEAD
 
 def format_error(code, line, column, window=2):
     """
@@ -86,14 +85,9 @@
         raise SyntaxError(error_message) from None
 
 
-lark_fn = Path(__file__).parent / "ord2.lark"
-parser = Lark.open(
-    lark_fn,
-=======
 parser = Lark.open_from_package(
     __name__,
     "ord2.lark",
->>>>>>> a48d4906
     parser="lalr",
     postlex=PythonIndenter(),
     start="file_input",
